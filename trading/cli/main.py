import typer
from trading.src.user_cache.user_cache import UserCache as User
from trading.cli.etrade import etrade
from trading.cli.data import data
from trading.src.utility.utils import read_key
from rich import print
from rich.prompt import Prompt
from pathlib import Path

app = typer.Typer(name="rr_trading", help="rr_trading CLI commands")
app.add_typer(etrade.app, name="etrade", help="E-Trade API commands")
app.add_typer(data.app, name="data", help="Data CLI commands")


@app.command(help="Print the current user configuration")
def print_config():
    """
    Print the current user configuration.
    """
    config = User.load()
    print(config)


@app.command(help="Run the setup wizard")
def setup():
    """
    Interactive setup wizard for the user configuration.
    """
    user = User.load()
    user.delete()
    etrade = Prompt.ask("Do you want to set up E-Trade Live?", default="n")
    if etrade.lower() == "y":
        # E-Trade Live setup
        user.etrade_live_secrets.set_api_key_from_file(
            Path(Prompt.ask("Enter your E-Trade API key path"))
        )
        user.etrade_live_secrets.set_api_secret_from_file(
            Path(Prompt.ask("Enter your E-Trade API secret path"))
        )
        user.save()

        etrade_authenticate = Prompt.ask(
            "Do you want to authenticate E-Trade now?", default="n"
        )
        if etrade_authenticate.lower() == "y":
            # E-Trade authentication
            from trading.cli.etrade.etrade import authenticate

            authenticate(False)
    etrade = Prompt.ask("Do you want to set up E-Trade Sandbox?", default="n")
    if etrade.lower() == "y":
        # E-Trade Sandbox setup
        user.etrade_sandbox_secrets.set_api_key_from_file(
            Path(Prompt.ask("Enter your E-Trade API key path"))
        )
        user.etrade_sandbox_secrets.set_api_secret_from_file(
            Path(Prompt.ask("Enter your E-Trade API secret path"))
        )
        user.save()

        etrade_authenticate = Prompt.ask(
            "Do you want to authenticate E-Trade now?", default="n"
        )
        if etrade_authenticate.lower() == "y":
            # E-Trade authentication
            from trading.cli.etrade.etrade import authenticate

            authenticate(True)
    polygon = Prompt.ask("Do you want to set up Polygon?", default="n")
    if polygon.lower() == "y":
        # Polygon setup
<<<<<<< HEAD
        user.polygon_access_token_path = Prompt.ask(
            "Enter your Polygon access token path"
        )
    alpaca = Prompt.ask("Do you want to set up Alpaca?", default="n")
    if alpaca.lower() == "y":
        # Alpaca setup
        user.alpaca_api_key = read_key(Prompt.ask("Enter your Alpaca API key path"))
        user.alpaca_api_secret = read_key(Prompt.ask("Enter your Alpaca API secret path"))
=======
        user.polygon_access_token_path = Path(
            Prompt.ask("Enter your Polygon access token path")
        )
>>>>>>> 7305e14b
<|MERGE_RESOLUTION|>--- conflicted
+++ resolved
@@ -69,17 +69,11 @@
     polygon = Prompt.ask("Do you want to set up Polygon?", default="n")
     if polygon.lower() == "y":
         # Polygon setup
-<<<<<<< HEAD
-        user.polygon_access_token_path = Prompt.ask(
-            "Enter your Polygon access token path"
+        user.polygon_access_token_path = Path(
+            Prompt.ask("Enter your Polygon access token path")
         )
     alpaca = Prompt.ask("Do you want to set up Alpaca?", default="n")
     if alpaca.lower() == "y":
         # Alpaca setup
         user.alpaca_api_key = read_key(Prompt.ask("Enter your Alpaca API key path"))
-        user.alpaca_api_secret = read_key(Prompt.ask("Enter your Alpaca API secret path"))
-=======
-        user.polygon_access_token_path = Path(
-            Prompt.ask("Enter your Polygon access token path")
-        )
->>>>>>> 7305e14b
+        user.alpaca_api_secret = read_key(Prompt.ask("Enter your Alpaca API secret path"))